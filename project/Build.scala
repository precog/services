--- conflicted
+++ resolved
@@ -7,13 +7,8 @@
 
 object ServicesSettings {
   val buildOrganization = "com.reportgrid"
-<<<<<<< HEAD
-  val buildVersion = "0.3.1"
-  val buildScalaVersion = "2.9.0-1"
-=======
   val buildVersion = "0.3"
   val buildScalaVersion = "2.9.1.RC1"
->>>>>>> aca3255d
   
   val serviceSettings = Defaults.defaultSettings ++ Seq (
     organization := buildOrganization,
