package com.reportgrid.analytics

import external.Jessup

import blueeyes._
import blueeyes.concurrent._
import blueeyes.persistence.mongo._
import blueeyes.persistence.mongo.MongoFilterImplicits._
import blueeyes.persistence.cache.{Stage, ExpirationPolicy, CacheSettings}
import blueeyes.json.JsonAST._
import blueeyes.json.JsonDSL._
import blueeyes.json._
import blueeyes.json.xschema._
import blueeyes.json.xschema.DefaultOrderings._
import blueeyes.json.xschema.DefaultSerialization._
import blueeyes.json.xschema.JodaSerializationImplicits._
import blueeyes.util.Clock
import blueeyes.util.ClockSystem

import com.reportgrid.analytics._
import com.reportgrid.analytics.persistence.MongoSupport._
import com.reportgrid.ct._

import java.util.concurrent.TimeUnit

import net.lag.configgy.ConfigMap
import net.lag.logging.Logger

import org.joda.time.Instant

import scala.collection.SortedMap
import scalaz.Scalaz._
import Future._
import SignatureGen._

/**
 * Schema:
 * 
 * variable_value_series: {
 *   _id: mongo-generated,
 *   id: hashSig(accountTokenId, path, variable, order, observation, period, granularity),
 *   counts: { "0123345555555": 3, ...}
 * }
 *
 * variable_series: {
 *   _id: mongo-generated,
 *   id: hashSig(accountTokenId, path, variable, order, period, granularity),
 *   counts: { "0123345555555": {"count": 3, "type": "Int", "sum": 123, "sumsq": 999}, ...}
 * }
 *
 * variable_values: {
 *   _id: mongo-generated,
 *   id: hashSig(accountTokenId, path, variable),
 *   values: {
 *     "male" : 23,
 *     "female" : 42,
 *     ...
 *   }
 * }
 *
 * variable_values_infinite: {
 *   _id: mongo-generated,
 *   id: hashSig(tokenId, path, variable),
 *   value: "John Doe"
 *   count: 42
 * }
 * 
 * path_children: {
 *   _id: mongo-generated,
 *   accountTokenId: "foobar"
 *   path: "baz/blork",
 *   child: "blaarg",
 *   count: 1
 * }
 *
 * variable_children: {
 *   _id: mongo-generated,
 *   accountTokenId: "foobar"
 *   path: "/baz/blork/blaarg/.gweep"
 *   child: "toodleoo",
 *   count: 1
 * }
 */

case class AggregationStage(collection: MongoCollection, stage: MongoStage) {
  def put(t: (MongoFilter, MongoUpdate)): Int = this.put(t._1, t._2)
  def put(filter: MongoFilter, update: MongoUpdate): Int = {
    stage.put(filter & collection, update)
    1
  }

  def putAll(filters: Iterable[(MongoFilter, MongoUpdate)]): Int = {
    stage.putAll(filters.map(((_: MongoFilter).&(collection)).first[MongoUpdate]))
    filters.size
  }
}

class AggregationEngine private (config: ConfigMap, logger: Logger, database: Database, clock: Clock)(implicit hashFunction: HashFunction = Sha1HashFunction) {
  import AggregationEngine._

  private def AggregationStage(prefix: String): AggregationStage = {
    val timeToIdle      = config.getLong(prefix + ".time_to_idle_millis").getOrElse(10000L)
    val timeToLive      = config.getLong(prefix + ".time_to_live_millis").getOrElse(10000L)
    val initialCapacity = config.getInt (prefix + ".initial_capacity").getOrElse(1000)
    val maximumCapacity = config.getInt (prefix + ".maximum_capacity").getOrElse(10000)

    val collection = config.getString(prefix + ".collection").getOrElse(prefix)

    new AggregationStage(
      collection = collection,
      stage = new MongoStage(
        database   = database,
        mongoStageSettings = MongoStageSettings(
          expirationPolicy = ExpirationPolicy(
            timeToIdle = Some(timeToIdle),
            timeToLive = Some(timeToLive),
            unit       = TimeUnit.MILLISECONDS
          ),
          maximumCapacity = maximumCapacity
        )
      )
    )
  }

  private val variable_series           = AggregationStage("variable_series")
  private val variable_value_series     = AggregationStage("variable_value_series")

  private val variable_values           = AggregationStage("variable_values")
  private val variable_children         = AggregationStage("variable_children")
  private val path_children             = AggregationStage("path_children")

  private val events_collection: MongoCollection = config.getString("events.collection", "events")

<<<<<<< HEAD
  def store(token: Token, path: Path, eventName: String, eventBody: JValue, count: Int) = {
=======
  def store(token: Token, path: Path, eventName: String, eventBody: JObject, count: Int, reprocess: Boolean) = {
>>>>>>> 48380995
    if (token.limits.lossless) {
      val async = Future.async {
        val tagsFuture: Future[List[Tag]] = Tag.extractTimestampTag(timeSeriesEncoding, "timestamp", eventBody \ Tag.TimestampProperty) match {
          case Tag.Tags(tags) => tags.map(_.toList)
          case _ =>              Future.sync(Tag("timestamp", TimeReference(timeSeriesEncoding, clock.instant)) :: Nil)
        } 
        
        tagsFuture.flatMap[Unit] { 
          case Tag(_, TimeReference(_, instant)) :: Nil => 
            val record = JObject(
              JField("token",     token.tokenId.serialize) ::
              JField("path",      path.serialize) ::
              JField("event",     JObject(JField("name", eventName) :: JField("data", eventBody) :: Nil)) :: 
              JField("count",     count.serialize) ::
              JField("timestamp", instant.serialize) :: 
              (if (reprocess) JField("reprocess", true.serialize) :: Nil else Nil)
            )

            database(MongoInsertQuery(events_collection, List(record))) 
            
          case _ => 
            Future.dead(new IllegalStateException("Unexpected system state; please report error RG-AE0"))
        }
      } 

      async.flatten
    } else {
      Future.sync(())
    }
  }

  def aggregateFromStorage(tokenManager: TokenStorage, obj: JObject) = {
    tokenManager.lookup(obj \ "token") foreach { 
      _.map { token => 
        val path = (obj \ "path").deserialize[Path]
        val count = (obj \ "count").deserialize[Int]
        val timestamp = (obj \ "timestamp").deserialize[Instant]
        val eventName = (obj \ "event" \ "name").deserialize[String]
        val eventBody = (obj \ "event" \ "data")

        val tagExtractors = Tag.timeTagExtractor(timeSeriesEncoding, timestamp, false) ::
                            Tag.locationTagExtractor(Future.sync(None))      :: Nil

        val (tagResults, remainder) = Tag.extractTags(tagExtractors, eventBody --> classOf[JObject])

        def getTags(result: Tag.ExtractionResult) = result match {
          case Tag.Tags(tags) => tags
          case Tag.Skipped => Future.sync(Nil)
          case Tag.Errors(errors) => 
            Future.sync(Nil)
        }
        
        getTags(tagResults) flatMap { tags => 
          aggregate(token, path, eventName, tags, remainder, count).map(_.success[Seq[Tag.ExtractionError]])
        }
      } getOrElse {
        Future.sync(Seq.empty[Tag.ExtractionError].fail)
      }
    }
  }

  /** 
   * Add the event data for the specified event to the database
   */
  def aggregate(token: Token, path: Path, eventName: String, allTags: Seq[Tag], eventBody: JObject, count: Int): Future[Long] = Future.async {
    import token.limits.{order, depth, limit}

    val tags = allTags.take(token.limits.tags)
    val event = JObject(JField(eventName, eventBody) :: Nil)

    val (finiteObs, infiniteObs) = JointObservations.ofValues(event, order, depth, limit)
    val finiteOrder1 = finiteObs.filter(_.order == 1)
    val vvSeriesPatches = variableValueSeriesPatches(token, path, Report(tags, finiteObs), count)
    val childObservations = JointObservations.ofChildren(event, 1)
    val childSeriesReport = Report(tags, (JointObservations.ofInnerNodes(event, 1) ++ finiteOrder1 ++ infiniteObs.map(JointObservation(_))).map(_.of[Observation]))

    // Keep track of parent/child relationships:
    (path_children putAll addPathChildrenOfPath(token, path).patches) +
    (path_children put addChildOfPath(forTokenAndPath(token, path), "." + eventName)) + 
    (variable_values putAll variableValuesPatches(token, path, finiteOrder1.flatMap(_.obs), count).patches) + 
    (variable_value_series putAll vvSeriesPatches.patches) + 
    (variable_children putAll variableChildrenPatches(token, path, childObservations.flatMap(_.obs), count).patches) + 
    (variable_series putAll variableSeriesPatches(token, path, childSeriesReport, count).patches)
  }

  /** Retrieves children of the specified path &amp; variable.  */
  def getVariableChildren(token: Token, path: Path, variable: Variable): Future[List[HasChild]] = {
    extractValues(forTokenAndPath(token, path) & forVariable(variable), variable_children.collection) { (jvalue, _) =>
      HasChild(variable, jvalue.deserialize[JPathNode])
    }
  }

  /** Retrieves children of the specified path.  */
  def getPathChildren(token: Token, path: Path): Future[List[String]] = {
    extractChildren(forTokenAndPath(token, path), path_children.collection) { (jvalue, _) =>
      jvalue.deserialize[String]
    }
  }
  
  def getHistogram(token: Token, path: Path, variable: Variable): Future[Map[JValue, CountType]] = 
    getHistogramInternal(token, path, variable)

  def getHistogramTop(token: Token, path: Path, variable: Variable, n: Int): Future[ResultSet[JValue, CountType]] = 
    getHistogramInternal(token, path, variable).map(v => v.toList.sortBy(- _._2).take(n))

  def getHistogramBottom(token: Token, path: Path, variable: Variable, n: Int): Future[ResultSet[JValue, CountType]] = 
    getHistogramInternal(token, path, variable).map(v => v.toList.sortBy(_._2).take(n))

  /** Retrieves values of the specified variable.
   */
  def getValues(token: Token, path: Path, variable: Variable): Future[Iterable[JValue]] = 
    getHistogramInternal(token, path, variable).map(_.map(_._1))

  def getValuesTop(token: Token, path: Path, variable: Variable, n: Int): Future[Seq[JValue]] = 
    getHistogramTop(token, path, variable, n).map(_.map(_._1))

  def getValuesBottom(token: Token, path: Path, variable: Variable, n: Int): Future[Seq[JValue]] = 
    getHistogramBottom(token, path, variable, n).map(_.map(_._1))

  /** Retrieves the length of array properties, or 0 if the property is not an array.
   */
  def getVariableLength(token: Token, path: Path, variable: Variable): Future[Int] = {
    getVariableChildren(token, path, variable).map { hasChildren =>
      hasChildren.map(_.child.toString).filterNot(_.endsWith("/")).map(JPath(_)).foldLeft(0) {
        case (length, jpath) =>
          jpath.nodes match {
            case JPathIndex(index) :: Nil => (index + 1).max(length)
            case _ => length
          }
      }
    }
  }

  def getVariableStatistics(token: Token, path: Path, variable: Variable): Future[Statistics] = {
    getHistogram(token, path, variable).map { histogram =>
      (histogram.foldLeft(RunningStats.zero) {
        case (running, (hasValue, count)) =>
          val number = hasValue.value.deserialize[Double]

          running.update(number, count)
      }).statistics
    }
  }

  /** Retrieves a count of how many times the specified variable appeared in a path */
  def getVariableCount(token: Token, path: Path, variable: Variable, tagTerms: Seq[TagTerm]): Future[CountType] = {
    getVariableSeries(token, path, variable, tagTerms).map {
      _.mapValues(_.count).total
    }
  }

  /** Retrieves a time series of statistics of occurrences of the specified variable in a path */
  def getVariableSeries(token: Token, path: Path, variable: Variable, tagTerms: Seq[TagTerm]): Future[ResultSet[JObject, ValueStats]] = {
    internalSearchSeries[ValueStats](
      tagTerms,
      variableSeriesKey(token, path, _, variable), 
      DataPath, variable_series.collection)
  }

  /** Retrieves a count of the specified observed state over the given time period */
  def getObservationCount(token: Token, path: Path, observation: JointObservation[HasValue], tagTerms: Seq[TagTerm]): Future[CountType] = {
    getObservationSeries(token, path, observation, tagTerms) map (_.total)
  }

  /** Retrieves a time series of counts of the specified observed state
   *  over the given time period.
   */
  def getObservationSeries(token: Token, path: Path, observation: JointObservation[HasValue], tagTerms: Seq[TagTerm]): Future[ResultSet[JObject, CountType]] = {
    if (observation.order <= token.limits.order) {
      internalSearchSeries[CountType](
        tagTerms,
        valueSeriesKey(token, path, _, observation), 
        CountsPath, variable_value_series.collection)
    } else {
      getRawEvents(token, path, observation, tagTerms).map(countByTerms(_, tagTerms))
    }
  }

  def getIntersectionCount(token: Token, path: Path, properties: List[VariableDescriptor], tagTerms: Seq[TagTerm]): Future[ResultSet[JArray, CountType]] = {
    getIntersectionSeries(token, path, properties, tagTerms) map {
      _.foldLeft(SortedMap.empty[JArray, CountType](JArrayOrdering)) {
        case (total, (key, timeSeries)) => 
          total + (key -> total.get(key).map(_ |+| timeSeries.total).getOrElse(timeSeries.total))
      }.toSeq
    } 
  }

  def getIntersectionSeries(token: Token, path: Path, variableDescriptors: List[VariableDescriptor], tagTerms: Seq[TagTerm]): Future[ResultSet[JArray, ResultSet[JObject, CountType]]] = {
    val variables = variableDescriptors.map(_.variable)

    val futureHistograms: Future[List[Map[JValue, CountType]]] = Future {
      variableDescriptors.map { 
        case VariableDescriptor(variable, maxResults, SortOrder.Ascending) =>
          getHistogramBottom(token, path, variable, maxResults).map(_.toMap)

        case VariableDescriptor(variable, maxResults, SortOrder.Descending) =>
          getHistogramTop(token, path, variable, maxResults).map(_.toMap)
      }: _*
    }

    futureHistograms.flatMap { histograms  => 
      implicit val resultOrder = intersectionOrder(variableDescriptors.map(_.sortOrder) zip histograms)

      def observations(vs: List[Variable]): Iterable[JointObservation[HasValue]] = {
        def obs(i: Int, variable: Variable, vs: List[Variable], o: Set[HasValue]): Iterable[Set[HasValue]] = {
          histograms(i).flatMap { 
            case (jvalue, _) => vs match {
              case Nil => List(o + HasValue(variable, jvalue))
              case vv :: vvs => obs(i + 1, vv, vvs, o + HasValue(variable, jvalue))
            }
          }
        }

        vs match {
          case Nil => Nil
          case v :: vs => obs(0, v, vs, Set.empty[HasValue]).map(JointObservation(_))
        }
      }

      Future {
        observations(variables).map { joint => 
          val obsMap: Map[Variable, JValue] = joint.obs.map(hv => hv.variable -> hv.value)(collection.breakOut)
          getObservationSeries(token, path, joint, tagTerms).map { result => 
            (JArray(variables.flatMap(obsMap.get).toList) -> result)
          }
        }.toSeq: _*
      } map {
        _.foldLeft(SortedMap.empty[JArray, ResultSet[JObject, CountType]]) {
          case (results, (k, v)) => 
            results + (k -> results.get(k).map(_ |+| v).getOrElse(v))
        }.toSeq
      }
    }
  }

  def findRelatedInfiniteValues(token: Token, path: Path, observation: JointObservation[HasValue], tagTerms: Seq[TagTerm]): Future[Iterable[HasValue]] = {
    def findInfiniteValues(fields: List[JField], path: JPath): List[HasValue] = fields.flatMap {
      case JField(name, value) if name startsWith "~" => List(HasValue(Variable(path \ name), value))
      case JField(name, JObject(fields)) => findInfiniteValues(fields, path \ name)
      case _ => Nil
    }

    getRawEvents(token, path, observation, tagTerms) map { 
      _.flatMap {
        case JObject(fields) => findInfiniteValues(fields, JPath.Identity)
        case _ => Nil
      }
    }
  }

  def getRawEvents(token: Token, path: Path, observation: JointObservation[HasValue], tagTerms: Seq[TagTerm]) : Future[MongoSelectQuery#QueryResult] = {
    val baseFilter: MongoFilter = JPath(".token") === token.tokenId.serialize & JPath(".path") === path.serialize 

    val obsFilter = observation.obs.foldLeft(baseFilter) {
      case (acc, HasValue(variable, value)) => 
        val eventName = variable.name.head.flatMap {
          case JPathField(name) => Some(name)
          case _ => None
        }

        acc &
        ((JPath(".event.data") \ (variable.name.tail)) === value) &
        eventName.map(JPath(".event.name") === _)
    }

    val tagsFilters: Seq[MongoFilter]  = tagTerms.collect {
      case IntervalTerm(_, _, span) => 
        (MongoFilterBuilder(JPath(".timestamp")) >= span.start.getMillis) & 
        (MongoFilterBuilder(JPath(".timestamp")) <  span.end.getMillis)

      case SpanTerm(_, span) =>
        (MongoFilterBuilder(JPath(".timestamp")) >= span.start.getMillis) & 
        (MongoFilterBuilder(JPath(".timestamp")) <  span.end.getMillis)

      case HierarchyLocationTerm(tagName, Hierarchy.AnonLocation(path)) =>
        MongoFilterBuilder(JPath(".event.data") \ ("#"+ tagName)).contains[MongoPrimitiveString](path.path)

      case HierarchyLocationTerm(tagName, Hierarchy.NamedLocation(name, path)) =>
        MongoFilterBuilder(JPath(".event.data") \ ("#" + tagName) \ name) === path.path
    }

    val filter = tagsFilters.foldLeft(obsFilter)(_ & _)

    database(selectAll.from(events_collection).where(filter))
  }


  private def searchQueriableExpansion[T](span: TimeSpan, f: (IntervalTerm) => Future[T]): Future[List[T]] = {
    import TimeSpan._
    val futureResults = timeSeriesEncoding.queriableExpansion(span) map {
      case (p, span) => f(IntervalTerm(timeSeriesEncoding, p, span))
    }

    Future(futureResults: _*)
  }

  private def internalSearchSeries[T: AbelianGroup : Extractor](tagTerms: Seq[TagTerm], filter: Sig => MongoFilter, dataPath: JPath, collection: MongoCollection): Future[ResultSet[JObject, T]] = {

    val toQuery = tagTerms.map(_.storageKeys).filter(!_.isEmpty).sequence.map {
      v => Tuple2(
        v.map(_._1).toSet.sig,
        v.map(_._2).sequence.map(x => (x.map(_._1).toSet.sig, JObject(x.map(_._2).toList)))
      )
    } 

    Future (
      toQuery.map {
        case (docKey, dataKeys) => database(selectOne(dataPath).from(collection).where(filter(docKey))).map {
          results => dataKeys.flatMap {
            case (keySig, keyData) => results.map {
               // since the data keys are a stream of all possible keys in the document that data might
               // be found under, and since we want to return a zero-filled result set, we use the \? form of
               // the object find method and then use getOrElse returning the zero for T if no such key is found.
               jobj => keyData -> (jobj(dataPath) \? keySig.hashSignature).map(_.deserialize[T]).getOrElse(mzero[T])
            }
          }
        }
      }.toSeq: _*
    ) map {
      _.flatten
    }
  }


  private def valuesKeyFilter(token: Token, path: Path, variable: Variable) = {
    JPath("." + valuesId) === Sig(token.sig, path.sig, variable.sig).hashSignature
  }

  /** Retrieves a histogram of the values a variable acquires over its lifetime.
   */
  private def getHistogramInternal(token: Token, path: Path, variable: Variable): Future[Map[JValue, CountType]] = {
    if (variable.name.endsInInfiniteValueSpace) {    
      sys.error("Cannot obtain a histogram of a variable with a potentially infinite number of values.")
    }

    getVariableLength(token, path, variable).flatMap { 
      case 0 =>
        val extractor = extractValues[(JValue, CountType)](valuesKeyFilter(token, path, variable), variable_values.collection) _
        extractor((jvalue, count) => (jvalue, count)) map (_.toMap)

      case length =>
        val futures = for (index <- 0 until length) yield {
          getHistogramInternal(token, path, Variable(variable.name \ JPathIndex(index)))
        }

        for (results <- Future(futures: _*)) yield results.foldLeft(Map.empty[JValue, CountType])(_ |+| _)
    }    
  }

  private def infiniteSeriesKey(token: Token, path: Path, hasValue: HasValue) = {
    JPath("." + seriesId) === Sig(token.sig, path.sig, hasValue.sig).hashSignature
  }

  private def valueSeriesKey(token: Token, path: Path, tagsSig: Sig, observation: JointObservation[HasValue]) = {
    JPath("." + seriesId) === Sig(token.sig, path.sig, tagsSig, observation.sig).hashSignature
  }

  private def variableSeriesKey(token: Token, path: Path, tagsSig: Sig, variable: Variable) = {
    JPath("." + seriesId) === Sig(token.sig, path.sig, tagsSig, variable.sig).hashSignature
  }

  private def extractChildren[T](filter: MongoFilter, collection: MongoCollection)(extractor: (JValue, CountType) => T): Future[List[T]] = {
    database {
      select(".child", ".count").from(collection).where(filter)
    } map {
      _.foldLeft(List.empty[T]) { 
        case (l, result) => 
          val child = (result \ "child")
          val count = (result \ "count").deserialize[CountType]
          extractor(child, count) :: l
      }
    }
  }

  private def extractValues[T](filter: MongoFilter, collection: MongoCollection)(extractor: (JValue, CountType) => T): Future[List[T]] = {
    database {
      selectOne(".values").from(collection).where(filter)
    } map { 
      case None => Nil

      case Some(result) =>
        (result \ "values").children.collect {
          case JField(name, count) =>
            val jvalue = JsonParser.parse(MongoEscaper.decode(name))

            extractor(jvalue, count.deserialize[CountType])
        }
    }
  }

  private def forTokenAndPath(token: Token, path: Path): MongoFilter = {
    (".accountTokenId" === token.accountTokenId) &
    (".path"           === path.toString)
  }

  private def forVariable(variable: Variable): MongoFilter = {
    ".variable" === variable.serialize
  }

  /*********************
   * UPDATE GENERATION *
   *********************/

  /** Creates a bunch of patches to keep track of parent/child path relationships.
   * E.g. if you send "/foo/bar/baz", it will keep track of the following:
   *
   * "/foo" has child "bar"
   * "/foo/bar" has child "baz"
   */
  private def addPathChildrenOfPath(token: Token, path: Path): MongoPatches = {
    val patches = path.parentChildRelations.foldLeft(MongoPatches.empty) { 
      case (patches, (parent, child)) =>
        patches + addChildOfPath(forTokenAndPath(token, parent), child.elements.last)
    }

    patches
  }

  /** Pushes the specified name onto a "." member of a document. This
   * function is used to keep track of the layout of the virtual file system.
   */
  private def addChildOfPath(filter: MongoFilter, child: String): (MongoFilter, MongoUpdate) = {
    ((filter & (".child" === child.serialize)) -> (".count" inc 1))
  }

  /** Creates patches to record variable observations.
   */
  private def variableValuesPatches(token: Token, path: Path, observations: Set[HasValue], count: CountType): MongoPatches = {
    observations.foldLeft(MongoPatches.empty) { 
      case (patches, HasValue(variable, value)) =>
        val predicateField = MongoEscaper.encode(renderNormalized(value.serialize))
        val valuesUpdate = (JPath(".values") \ JPathField(predicateField)) inc count

        patches + (valuesKeyFilter(token, path, variable) -> valuesUpdate)
    }
  }

  /** Creates patches to record variable observations.
   */
  private def variableChildrenPatches(token: Token, path: Path, observations: Set[HasChild], count: CountType): MongoPatches = {
    observations.foldLeft(MongoPatches.empty) { 
      case (patches, HasChild(variable, child)) =>

        val filterVariable = forTokenAndPath(token, path) & forVariable(variable)
        val predicateField = MongoEscaper.encode(renderNormalized(child.serialize))

        val valuesUpdate = (JPath(".values") \ JPathField(predicateField)) inc count

        patches + (filterVariable -> valuesUpdate)
    }
  }

  def docKeySig(storageKeys: Seq[StorageKeys]): Sig = {
    val keySigs = storageKeys.map {
      // this redundancy is necessary to get the correct implicits used for sig generation
      case NameSetKeys(docKey, _)   => docKey.sig
      case TimeRefKeys(docKey, _)   => docKey.sig
      case HierarchyKeys(docKey, _) => docKey.sig
    }

    keySigs.toSet.sig
  }

  /**
   * The first element of the resulting tuple is the key that observations correlated to the tags from which
   * the specified set of storage keys was derived will be stored against.
   * The second element of the resulting tuple is the "reference" signature used to relate the
   * observations to associated infinite values.
   */
  def dataKeySigs(storageKeys: Seq[StorageKeys]): (Sig, Sig) = {
    storageKeys.map {
      case NameSetKeys(_, dataKey)      => (None, dataKey.sig)
      case TimeRefKeys(docKey, instant) => (Some(instant.sig), Sig(docKey._1.sig, instant.sig))
      case HierarchyKeys(_, dataKey)    => (Some(dataKey.sig), dataKey.sig)
    }.foldLeft((Set.empty[Sig], Set.empty[Sig])) {
      case ((ks1, ks2), (k1, k2)) => (ks1 ++ k1, ks2 + k2)
    } mapElements (
      _.sig,
      _.sig
    )
  }

  private def variableValueSeriesPatches(token: Token, path: Path, finiteReport: Report[HasValue], count: CountType): MongoPatches = {
    val finitePatches = finiteReport.storageKeysets.foldLeft(MongoPatches.empty) {
      case (finitePatches, (storageKeys, finiteObservation)) => 

        // When we query for associated infinite values, we will use the queriable expansion (heap shaped) 
        // of the specified time series so here we need to construct a value series key that records where 
        // the observation was made(as described by the data keys of the storage keys), not where it is 
        // being stored. We will then construct an identical key when we query, and the fact that we have 
        // built aggregated documents will mean that we query for the minimal set of infinite value documents.
        val (dataKeySig, _) = dataKeySigs(storageKeys)
        val docKey = valueSeriesKey(token, path, docKeySig(storageKeys), finiteObservation)

        finitePatches + (docKey -> ((CountsPath \ dataKeySig.hashSignature) inc count))
    } 

    finitePatches
  }

  private def variableSeriesPatches(token: Token, path: Path, report: Report[Observation], count: CountType): MongoPatches = {
    def countUpdate(sig: Sig): MongoUpdate = (DataPath \ sig.hashSignature \ "count") inc count

    def statsUpdate(variable: Variable, jvalue: JValue, sig: Sig): MongoUpdate = {
      import scala.math.BigInt._

      // build a patch including the count, sum, and sum of the squares of integral values
      val dataPath = DataPath \ sig.hashSignature
      val updates = List(
        Some(countUpdate(sig)),
        jvalue option {
          case JInt(i)    => (dataPath \ "sum") inc (count * i)
          case JDouble(i) => (dataPath \ "sum") inc (count * i)
          case JBool(i)   => (dataPath \ "sum") inc (count * (if (i) 1 else 0))
        },
        jvalue option {
          case JInt(i)    => (dataPath \ "sumsq") inc (count * (i * i))
          case JDouble(i) => (dataPath \ "sumsq") inc (count * (i * i))
        }, 
        jvalue option {
          case JString(s) if !variable.name.endsInInfiniteValueSpace => 
            (dataPath \ "values" \ MongoEscaper.encode(s)) inc count
        }
      )
      
      updates.flatten.foldLeft(MongoUpdate.Empty)(_ |+| _)
    }

    report.storageKeysets.foldLeft(MongoPatches.empty) {
      case (patches, (storageKeys, joint)) => 
        val (dataKeySig, _) = dataKeySigs(storageKeys)
        
        joint.obs.foldLeft(patches) { 
          case (patches, HasChild(Variable(vpath), child)) => 
            val key = variableSeriesKey(token, path, docKeySig(storageKeys), Variable(vpath \ child))
            patches + (key -> countUpdate(dataKeySig))

          case (patches, HasValue(variable, jvalue)) =>             
            val key = variableSeriesKey(token, path, docKeySig(storageKeys), variable)
            patches + (key -> statsUpdate(variable, jvalue, dataKeySig))
        }
    }
  }

  def stop(): Future[Unit] =  for {
    _ <- variable_value_series.stage.flushAll
    _ <- variable_series.stage.flushAll
    _ <- variable_children.stage.flushAll
    _ <- variable_values.stage.flushAll
    _ <- path_children.stage.flushAll
  } yield ()
}

object AggregationEngine {
  type CountType = Long
  type ResultSet[K <: JValue, V] = Seq[(K, V)]

  implicit def rsRich[K <: JValue, V: AbelianGroup](resultSet: ResultSet[K, V]): RichResultSet[K, V] = new RichResultSet(resultSet)
  class RichResultSet[K <: JValue, V: AbelianGroup](resultSet: ResultSet[K, V]) {
    def total: V = resultSet.map(_._2).asMA.sum
    def mapValues[X](f: V => X): ResultSet[K, X] = resultSet.map(f.second)
  }

  private val seriesId = "id"
  private val valuesId = "id"

  private val DataPath = JPath(".data")
  private val CountsPath = JPath(".counts")

  val timeSeriesEncoding  = TimeSeriesEncoding.Default
  val timeGranularity     = timeSeriesEncoding.grouping.keys.min

  private val CollectionIndices = Map(
    "variable_series" -> Map(
      "var_series_id" -> (List(seriesId), true)
    ),
    "variable_value_series" -> Map(
      "var_val_series_id" -> (List(seriesId), true)
    ),
    "variable_values" -> Map(
      "var_val_id" -> (List(valuesId), true)
    ),
    "variable_values_infinite" -> Map(
      "var_val_inf_id" -> (List(valuesId, "value"), true) //,
    //  "var_val_inf_keyMatch" -> (List("ids"), false)
    ),
    "variable_children" -> Map(
      "variable_query" -> (List("path", "accountTokenId", "variable"), false)
    ),
    "path_children" -> Map(
      "path_query" -> (List("path", "accountTokenId"), false),
      "path_child_query" -> (List("path", "accountTokenId", "child"), false)
    ),
    "events" -> Map(
      "raw_events_query" -> (List("token", "timestamp", "path"), false)
    )
  )

  private def createIndices(database: Database) = {
    val futures = for ((collection, indices) <- CollectionIndices; 
                       (indexName, (fields, unique)) <- indices) yield {
      database {
        if (unique) ensureUniqueIndex(indexName + "_index").on(fields.map(JPath(_)): _*).in(collection)
        else ensureIndex(indexName + "_index").on(fields.map(JPath(_)): _*).in(collection)
      }.toUnit
    }

    Future(futures.toSeq: _*)
  }

  def apply(config: ConfigMap, logger: Logger, database: Database)(implicit hashFunction: HashFunction = Sha1HashFunction): Future[AggregationEngine] = {
    createIndices(database).map(_ => new AggregationEngine(config, logger, database, ClockSystem.realtimeClock))
  }

  def forConsole(config: ConfigMap, logger: Logger, database: Database)(implicit hashFunction: HashFunction = Sha1HashFunction) = {
    new AggregationEngine(config, logger, database, ClockSystem.realtimeClock)
  }

  def intersectionOrder[T <% Ordered[T]](histograms: List[(SortOrder, Map[JValue, T])]): scala.math.Ordering[JArray] = {
    new scala.math.Ordering[JArray] {
      override def compare(l1: JArray, l2: JArray) = {
        val valuesOrder = (l1.elements zip l2.elements).zipWithIndex.foldLeft(0) {
          case (0, ((v1, v2), i)) => 
            val (sortOrder, histogram) = histograms(i)  
            val valueOrder = histogram(v1) compare histogram(v2)
            sortOrder match {
              case SortOrder.Ascending  => -valueOrder
              case SortOrder.Descending => valueOrder
            }
           
          case (x, _) => x
        }

        if (valuesOrder == 0) JArrayOrdering.compare(l1, l2) else valuesOrder
      }
    }   
  }

  def countByTerms(results: Iterable[JValue], tagTerms: Seq[TagTerm]) = {
    val retrieved = results.foldLeft(SortedMap.empty[JObject, CountType](JObjectOrdering)) { (acc, event) =>
      val eventObj = event --> classOf[JObject]

      val key = JObject(
        tagTerms.collect {
          case IntervalTerm(_, periodicity, _) => JField(periodicity.name, periodicity.period(event \ "timestamp"))
          case HierarchyLocationTerm(tagName, Hierarchy.AnonLocation(path)) => JField(tagName, path.path)
          case HierarchyLocationTerm(tagName, Hierarchy.NamedLocation(name, path)) => JField(tagName, path.path)
        }.toList
      )

      acc + (key -> (acc.getOrElse(key, 0L) + 1))
    }

    val intervalPeriods = tagTerms.collect {
      case IntervalTerm(_, periodicity, span) => periodicity.period(span.start).until(span.end)
      case _ => Stream.empty[Period]
    }

    intervalPeriods.toStream.flatten.foldLeft(retrieved) {
      case (acc, period) =>
        val key = JObject(
          JField(period.periodicity.name, period) ::
          tagTerms.collect {
            case HierarchyLocationTerm(tagName, Hierarchy.AnonLocation(path)) => JField(tagName, path.path)
            case HierarchyLocationTerm(tagName, Hierarchy.NamedLocation(name, path)) => JField(tagName, path.path)
          }.toList
        )
        
        if (acc.contains(key)) acc else acc + (key -> 0)
    }.toSeq
  }
}<|MERGE_RESOLUTION|>--- conflicted
+++ resolved
@@ -58,13 +58,6 @@
  *   }
  * }
  *
- * variable_values_infinite: {
- *   _id: mongo-generated,
- *   id: hashSig(tokenId, path, variable),
- *   value: "John Doe"
- *   count: 42
- * }
- * 
  * path_children: {
  *   _id: mongo-generated,
  *   accountTokenId: "foobar"
@@ -95,7 +88,7 @@
   }
 }
 
-class AggregationEngine private (config: ConfigMap, logger: Logger, database: Database, clock: Clock)(implicit hashFunction: HashFunction = Sha1HashFunction) {
+class AggregationEngine private (config: ConfigMap, logger: Logger, eventsdb: Database, indexdb: Database, clock: Clock)(implicit hashFunction: HashFunction = Sha1HashFunction) {
   import AggregationEngine._
 
   private def AggregationStage(prefix: String): AggregationStage = {
@@ -109,7 +102,7 @@
     new AggregationStage(
       collection = collection,
       stage = new MongoStage(
-        database   = database,
+        database   = indexdb,
         mongoStageSettings = MongoStageSettings(
           expirationPolicy = ExpirationPolicy(
             timeToIdle = Some(timeToIdle),
@@ -131,11 +124,7 @@
 
   private val events_collection: MongoCollection = config.getString("events.collection", "events")
 
-<<<<<<< HEAD
-  def store(token: Token, path: Path, eventName: String, eventBody: JValue, count: Int) = {
-=======
-  def store(token: Token, path: Path, eventName: String, eventBody: JObject, count: Int, reprocess: Boolean) = {
->>>>>>> 48380995
+  def store(token: Token, path: Path, eventName: String, eventBody: JValue, count: Int, reprocess: Boolean) = {
     if (token.limits.lossless) {
       val async = Future.async {
         val tagsFuture: Future[List[Tag]] = Tag.extractTimestampTag(timeSeriesEncoding, "timestamp", eventBody \ Tag.TimestampProperty) match {
@@ -154,7 +143,7 @@
               (if (reprocess) JField("reprocess", true.serialize) :: Nil else Nil)
             )
 
-            database(MongoInsertQuery(events_collection, List(record))) 
+            eventsdb(MongoInsertQuery(events_collection, List(record))) 
             
           case _ => 
             Future.dead(new IllegalStateException("Unexpected system state; please report error RG-AE0"))
@@ -419,7 +408,7 @@
 
     val filter = tagsFilters.foldLeft(obsFilter)(_ & _)
 
-    database(selectAll.from(events_collection).where(filter))
+    eventsdb(selectAll.from(events_collection).where(filter))
   }
 
 
@@ -443,7 +432,7 @@
 
     Future (
       toQuery.map {
-        case (docKey, dataKeys) => database(selectOne(dataPath).from(collection).where(filter(docKey))).map {
+        case (docKey, dataKeys) => indexdb(selectOne(dataPath).from(collection).where(filter(docKey))).map {
           results => dataKeys.flatMap {
             case (keySig, keyData) => results.map {
                // since the data keys are a stream of all possible keys in the document that data might
@@ -498,7 +487,7 @@
   }
 
   private def extractChildren[T](filter: MongoFilter, collection: MongoCollection)(extractor: (JValue, CountType) => T): Future[List[T]] = {
-    database {
+    indexdb {
       select(".child", ".count").from(collection).where(filter)
     } map {
       _.foldLeft(List.empty[T]) { 
@@ -511,7 +500,7 @@
   }
 
   private def extractValues[T](filter: MongoFilter, collection: MongoCollection)(extractor: (JValue, CountType) => T): Future[List[T]] = {
-    database {
+    indexdb {
       selectOne(".values").from(collection).where(filter)
     } map { 
       case None => Nil
@@ -708,7 +697,13 @@
   val timeSeriesEncoding  = TimeSeriesEncoding.Default
   val timeGranularity     = timeSeriesEncoding.grouping.keys.min
 
-  private val CollectionIndices = Map(
+  private val EventsdbIndices = Map(
+    "events" -> Map(
+      "raw_events_query" -> (List("token", "timestamp", "path"), false)
+    )
+  )
+
+  private val IndexdbIndices = Map(
     "variable_series" -> Map(
       "var_series_id" -> (List(seriesId), true)
     ),
@@ -718,24 +713,17 @@
     "variable_values" -> Map(
       "var_val_id" -> (List(valuesId), true)
     ),
-    "variable_values_infinite" -> Map(
-      "var_val_inf_id" -> (List(valuesId, "value"), true) //,
-    //  "var_val_inf_keyMatch" -> (List("ids"), false)
-    ),
     "variable_children" -> Map(
       "variable_query" -> (List("path", "accountTokenId", "variable"), false)
     ),
     "path_children" -> Map(
       "path_query" -> (List("path", "accountTokenId"), false),
       "path_child_query" -> (List("path", "accountTokenId", "child"), false)
-    ),
-    "events" -> Map(
-      "raw_events_query" -> (List("token", "timestamp", "path"), false)
     )
   )
 
-  private def createIndices(database: Database) = {
-    val futures = for ((collection, indices) <- CollectionIndices; 
+  private def createIndices(database: Database, toCreate: Map[String, Map[String, (List[String], Boolean)]]) = {
+    val futures = for ((collection, indices) <- toCreate; 
                        (indexName, (fields, unique)) <- indices) yield {
       database {
         if (unique) ensureUniqueIndex(indexName + "_index").on(fields.map(JPath(_)): _*).in(collection)
@@ -746,12 +734,17 @@
     Future(futures.toSeq: _*)
   }
 
-  def apply(config: ConfigMap, logger: Logger, database: Database)(implicit hashFunction: HashFunction = Sha1HashFunction): Future[AggregationEngine] = {
-    createIndices(database).map(_ => new AggregationEngine(config, logger, database, ClockSystem.realtimeClock))
-  }
-
-  def forConsole(config: ConfigMap, logger: Logger, database: Database)(implicit hashFunction: HashFunction = Sha1HashFunction) = {
-    new AggregationEngine(config, logger, database, ClockSystem.realtimeClock)
+  def apply(config: ConfigMap, logger: Logger, eventsdb: Database, indexdb: Database)(implicit hashFunction: HashFunction = Sha1HashFunction): Future[AggregationEngine] = {
+    for {
+      _ <- createIndices(eventsdb, EventsdbIndices)
+      _ <- createIndices(indexdb,  IndexdbIndices)
+    } yield {
+      new AggregationEngine(config, logger, eventsdb, indexdb, ClockSystem.realtimeClock)
+    }
+  }
+
+  def forConsole(config: ConfigMap, logger: Logger, eventsdb: Database, indexdb: Database)(implicit hashFunction: HashFunction = Sha1HashFunction) = {
+    new AggregationEngine(config, logger, eventsdb, indexdb, ClockSystem.realtimeClock)
   }
 
   def intersectionOrder[T <% Ordered[T]](histograms: List[(SortOrder, Map[JValue, T])]): scala.math.Ordering[JArray] = {
