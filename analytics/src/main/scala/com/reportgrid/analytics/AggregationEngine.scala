package com.reportgrid.analytics

import blueeyes._
import blueeyes.concurrent._
import blueeyes.persistence.mongo._
import blueeyes.persistence.cache.{Stage, ExpirationPolicy, CacheSettings}
import blueeyes.json.JsonAST._
import blueeyes.json.JsonDSL._
import blueeyes.json._
import blueeyes.json.xschema._
import blueeyes.json.xschema.DefaultSerialization._

import com.reportgrid.analytics._
import com.reportgrid.analytics.AggregatorImplicits._
import com.reportgrid.analytics.persistence.MongoSupport._
import com.reportgrid.ct._

import java.util.concurrent.TimeUnit

import net.lag.configgy.ConfigMap
import net.lag.logging.Logger

import org.joda.time.Instant

import scala.collection.SortedMap
import scalaz.{Ordering => _, _}
import Scalaz._
import Future._
import SignatureGen._

/**
 * Schema:
 * 
 * variable_value_series: {
 *   _id: mongo-generated,
 *   id: hashSig(accountTokenId, path, variable, order, observation, period, granularity),
 *   counts: { "0123345555555": 3, ...}
 * }
 *
 * variable_series: {
 *   _id: mongo-generated,
 *   id: hashSig(accountTokenId, path, variable, order, period, granularity),
 *   counts: { "0123345555555": {"count": 3, "type": "Int", "sum": 123, "sumsq": 999}, ...}
 * }
 *
 * variable_values: {
 *   _id: mongo-generated,
 *   id: hashSig(accountTokenId, path, variable),
 *   values: {
 *     "male" : 23,
 *     "female" : 42,
 *     ...
 *   }
 * }
 *
 * variable_values_infinite: {
 *   _id: mongo-generated,
 *   id: hashSig(tokenId, path, variable),
 *   value: "John Doe"
 *   count: 42
 * }
 * 
 * path_children: {
 *   _id: mongo-generated,
 *   accountTokenId: "foobar"
 *   path: "baz/blork",
 *   child: "blaarg",
 *   count: 1
 * }
 *
 * variable_children: {
 *   _id: mongo-generated,
 *   accountTokenId: "foobar"
 *   path: "/baz/blork/blaarg/.gweep"
 *   child: "toodleoo",
 *   count: 1
 * }
 */

case class AggregationStage(collection: MongoCollection, stage: MongoStage) {
  def put(filter: MongoFilter, update: MongoUpdate): Unit = stage.put(filter & collection, update)
  def put(t: (MongoFilter, MongoUpdate)): Unit = this.put(t._1, t._2)
  def putAll(filters: Iterable[(MongoFilter, MongoUpdate)]): Unit = {
    stage.putAll(filters.map(((_: MongoFilter).&(collection)).first[MongoUpdate]))
  }
}

class AggregationEngine private (config: ConfigMap, logger: Logger, database: Database) {
  import AggregationEngine._

  private def AggregationStage(prefix: String): AggregationStage = {
    val timeToIdle      = config.getLong(prefix + ".time_to_idle_millis").getOrElse(10000L)
    val timeToLive      = config.getLong(prefix + ".time_to_live_millis").getOrElse(10000L)
    val initialCapacity = config.getInt (prefix + ".initial_capacity").getOrElse(1000)
    val maximumCapacity = config.getInt (prefix + ".maximum_capacity").getOrElse(10000)

    val collection = config.getString(prefix + ".collection").getOrElse(prefix)

    new AggregationStage(
      collection = collection,
      stage = new MongoStage(
        database   = database,
        mongoStageSettings = MongoStageSettings(
          expirationPolicy = ExpirationPolicy(
            timeToIdle = Some(timeToIdle),
            timeToLive = Some(timeToLive),
            unit       = TimeUnit.MILLISECONDS
          ),
          maximumCapacity = maximumCapacity
        )
      )
    )
  }

  private val variable_series           = AggregationStage("variable_series")
  private val variable_value_series     = AggregationStage("variable_value_series")

  private val variable_values           = AggregationStage("variable_values")
  private val variable_values_infinite  = AggregationStage("variable_values_infinite")
  private val variable_children         = AggregationStage("variable_children")
  private val path_children             = AggregationStage("path_children")


  /** Aggregates the specified data. The object may contain multiple events or
   * just one.
   */
  def aggregate(token: Token, path: Path, tags: Set[Tag], jobject: JObject, count: Long) = Future.async {
    import token.limits.{order, depth, limit}

    // Keep track of parent/child relationships:
    path_children putAll addPathChildrenOfPath(token, path).patches

    jobject.fields.foreach {
      case field @ JField(eventName, _) => 
        val event = JObject(field :: Nil)

        path_children put addChildOfPath(forTokenAndPath(token, path), "." + eventName)

        val (finiteObs, infiniteObs) = JointObservations.ofValues(event, order, depth, limit)
        val finiteOrder1 = finiteObs.filter(_.order == 1)

        val (vvSeriesPatches, vvInfinitePatches) = variableValueSeriesPatches(token, path, Report(tags, finiteObs), infiniteObs, count)
        variable_value_series putAll vvSeriesPatches.patches

        variable_values          putAll variableValuesPatches(token, path, finiteOrder1.flatMap(_.obs), count).patches
        variable_values_infinite putAll vvInfinitePatches.patches

        val childObservations = JointObservations.ofChildren(event, 1)
        variable_children putAll variableChildrenPatches(token, path, childObservations.flatMap(_.obs), count).patches

        val childSeriesReport = Report(tags, (JointObservations.ofInnerNodes(event, 1) ++ finiteOrder1 ++ infiniteObs.map(JointObservation(_))).map(_.of[Observation]))
        variable_series putAll variableSeriesPatches(token, path, childSeriesReport, count).patches
    }
  }

  /** Retrieves children of the specified path &amp; variable.  */
  def getVariableChildren(token: Token, path: Path, variable: Variable): Future[List[HasChild]] = {
    extractValues(forTokenAndPath(token, path) & forVariable(variable), variable_children.collection) { (jvalue, _) =>
      jvalue.deserialize[HasChild]
    }
  }

  /** Retrieves children of the specified path.  */
  def getPathChildren(token: Token, path: Path): Future[List[String]] = {
    extractChildren(forTokenAndPath(token, path), path_children.collection) { (jvalue, _) =>
      jvalue.deserialize[String]
    }
  }
  
  def getHistogram(token: Token, path: Path, variable: Variable): Future[Map[JValue, CountType]] = 
    getHistogramInternal(token, path, variable)

  def getHistogramTop(token: Token, path: Path, variable: Variable, n: Int): Future[ResultSet[JValue, CountType]] = 
    getHistogramInternal(token, path, variable).map(v => v.toList.sortBy(- _._2).take(n))

  def getHistogramBottom(token: Token, path: Path, variable: Variable, n: Int): Future[ResultSet[JValue, CountType]] = 
    getHistogramInternal(token, path, variable).map(v => v.toList.sortBy(_._2).take(n))

  /** Retrieves values of the specified variable.
   */
  def getValues(token: Token, path: Path, variable: Variable): Future[Iterable[JValue]] = 
    getHistogramInternal(token, path, variable).map(_.map(_._1))

  def getValuesTop(token: Token, path: Path, variable: Variable, n: Int): Future[Seq[JValue]] = 
    getHistogramTop(token, path, variable, n).map(_.map(_._1))

  def getValuesBottom(token: Token, path: Path, variable: Variable, n: Int): Future[Seq[JValue]] = 
    getHistogramBottom(token, path, variable, n).map(_.map(_._1))

  /** Retrieves the length of array properties, or 0 if the property is not an array.
   */
  def getVariableLength(token: Token, path: Path, variable: Variable): Future[Int] = {
    getVariableChildren(token, path, variable).map { hasChildren =>
      hasChildren.map(_.child.toString).filterNot(_.endsWith("/")).map(JPath(_)).foldLeft(0) {
        case (length, jpath) =>
          jpath.nodes match {
            case JPathIndex(index) :: Nil => (index + 1).max(length)
            case _ => length
          }
      }
    }
  }

  def getVariableStatistics(token: Token, path: Path, variable: Variable): Future[Statistics] = {
    getHistogram(token, path, variable).map { histogram =>
      (histogram.foldLeft(RunningStats.zero) {
        case (running, (hasValue, count)) =>
          val number = hasValue.value.deserialize[Double]

          running.update(number, count)
      }).statistics
    }
  }

  /** Retrieves a count of how many times the specified variable appeared in a path */
  def getVariableCount(token: Token, path: Path, variable: Variable): Future[CountType] = {
    getVariableSeries(token, path, variable, IntervalTerm.Eternity(timeSeriesEncoding)).map {
      _.mapValues(_.count).total
    }
  }

  /** Retrieves a time series of statistics of occurrences of the specified variable in a path */
  def getVariableSeries(token: Token, path: Path, variable: Variable, intervalTerm: IntervalTerm): Future[ResultSet[JObject, ValueStats]] = {

    internalSearchSeries[ValueStats](
      List(intervalTerm), 
      variableSeriesKey(token, path, _, variable), 
      DataPath, variable_series.collection)
  }

  /** Retrieves a count of the specified observed state over the given time period */
  def searchCount(token: Token, path: Path, observation: JointObservation[HasValue], timeSpan: TimeSpan): Future[CountType] = {
    searchPeriod(timeSpan, searchSeries(token, path, observation, _)) map {
      _.map(_.total).asMA.sum
    }
  }

  /** Retrieves a time series of counts of the specified observed state
   *  over the given time period.
   */
  def searchSeries(token: Token, path: Path, observation: JointObservation[HasValue], intervalTerm: IntervalTerm): Future[ResultSet[JObject, CountType]] = {

    internalSearchSeries[CountType](
      List(intervalTerm), 
      valueSeriesKey(token, path, _, observation), 
      CountsPath, variable_value_series.collection)
  }

  def intersectCount(token: Token, path: Path, properties: List[VariableDescriptor], timeSpan: TimeSpan): Future[IntersectionResult[CountType]] = {

    searchPeriod(timeSpan, intersectSeries(token, path, properties, _)) map {
      _.foldLeft(SortedMap.empty[List[JValue], CountType](ListJValueOrdering)) {
        case (total, partialResult) => partialResult.foldLeft(total) {
          case (total, (key, timeSeries)) => 
            total + (key -> total.get(key).map(_ |+| timeSeries.total).getOrElse(timeSeries.total))
        }
      } 
    }
  }

  def intersectSeries(token: Token, path: Path, properties: List[VariableDescriptor], intervalTerm: IntervalTerm): 
                      Future[IntersectionResult[ResultSet[JObject, CountType]]] = {

    intersectValueSeries(token, path, properties, intervalTerm)
  }

  def findRelatedInfiniteValues(token: Token, path: Path, observation: JointObservation[HasValue], span: TimeSpan.Finite): Future[List[HasValue]] = {
    def find(intervalTerm: IntervalTerm) = Future {
      intervalTerm.infiniteValueKeys.map { timeKey =>
        val refKey = valueSeriesKey(token, path, timeKey, observation).rhs
        database(
          select(".variable", ".value")
          .from(variable_values_infinite.collection)
          .where(".ids" === refKey) //array comparison in Mongo uses equality for set inclusion. Go figure.
        ) 
      }: _*
    } 

    searchPeriod(span, find) map {
      _.flatten.flatMap { 
        _.map(jobj => HasValue((jobj \ "variable").deserialize[Variable], (jobj \ "value")))
      }
    }
  }

  private def searchPeriod[T](span: TimeSpan, f: (IntervalTerm) => Future[T]): Future[List[T]] = {
    import TimeSpan._
    val futureResults = timeSeriesEncoding.queriableExpansion(span) map {
      case (p, span) => f(IntervalTerm(timeSeriesEncoding, p, span))
    }

    Future(futureResults: _*)
  }

  private def internalSearchSeries[T: AbelianGroup : Extractor](tagTerms: Seq[TagTerm], filter: Sig => MongoFilter, dataPath: JPath, collection: MongoCollection): Future[ResultSet[JObject, T]] = {

<<<<<<< HEAD
    val interval = Interval(start, end, granularity)
    
    Future {
      interval.mapBatchPeriods(timeSeriesEncoding.grouping(granularity), f)
      .map(filter => database(selectOne(dataPath).from(collection).where(filter)))
      .toSeq: _*
    } map {
      _.flatten
       .foldLeft(TimeSeries.empty[T](granularity)) {
         (series, result) => 
         (result(dataPath) -->? classOf[JObject]) map { jobj => 
           series + interval.deserializeTimeSeries[T](jobj)
         } getOrElse {
           series
         }
       }
       .fillGaps(start, end)
=======
    val toQuery = tagTerms.map(_.storageKeys).sequence.map {
      v => Tuple2(
        v.map(_._1).toSet.sig,
        v.map(_._2).sequence.map(v => (v.map(_._1).toSet.sig, JObject(v.map(_._2).toList)))
      )
    }

    Future (
      toQuery.map {
        case (docKey, dataKeys) => database(selectOne(dataPath).from(collection).where(filter(docKey))).map {
          results => dataKeys.flatMap {
            case (keySig, keyData) => results.map(jobj => keyData -> (jobj(dataPath) \ keySig.hashSignature).deserialize[T])
          }
        }
      }.toSeq: _*
    ) map {
      _.flatten
>>>>>>> aca3255d
    }
  }

  private def intersectValueSeries(
      token: Token, path: Path, variableDescriptors: List[VariableDescriptor], intervalTerm: IntervalTerm):
      Future[IntersectionResult[ResultSet[JObject, CountType]]] = { 

    val variables = variableDescriptors.map(_.variable)

    val futureHistograms: Future[List[Map[JValue, CountType]]] = Future {
      variableDescriptors.map { 
        case VariableDescriptor(variable, maxResults, SortOrder.Ascending) =>
          getHistogramBottom(token, path, variable, maxResults).map(_.toMap)

        case VariableDescriptor(variable, maxResults, SortOrder.Descending) =>
          getHistogramTop(token, path, variable, maxResults).map(_.toMap)
      }: _*
    }

    futureHistograms.flatMap { histograms  => 
      implicit val resultOrder = intersectionOrder(variableDescriptors.map(_.sortOrder) zip histograms)

      def observations(vs: List[Variable]): Iterable[JointObservation[HasValue]] = {
        def obs(i: Int, variable: Variable, vs: List[Variable], o: Set[HasValue]): Iterable[Set[HasValue]] = {
          histograms(i).flatMap { 
            case (jvalue, _) => vs match {
              case Nil => List(o + HasValue(variable, jvalue))
              case vv :: vvs => obs(i + 1, vv, vvs, o + HasValue(variable, jvalue))
            }
          }
        }

        vs match {
          case Nil => Nil
          case v :: vs => obs(0, v, vs, Set.empty[HasValue]).map(JointObservation(_))
        }
      }

      Future {
        observations(variables).map { joint => 
          val obsMap: Map[Variable, JValue] = joint.obs.map(hv => hv.variable -> hv.value)(collection.breakOut)
          searchSeries(token, path, joint, intervalTerm).map { result => 
            (variables.flatMap(obsMap.get).toList -> result)
          }
        }.toSeq: _*
      } map {
        _.foldLeft(SortedMap.empty[List[JValue], ResultSet[JObject, CountType]]) {
          case (results, (k, v)) => 
            results + (k -> results.get(k).map(_ |+| v).getOrElse(v))
        }
      }
    }
  }

  private def valuesKeyFilter(token: Token, path: Path, variable: Variable) = {
    JPath("." + valuesId) === Sig(token.sig, path.sig, variable.sig).hashSignature
  }

  /** Retrieves a histogram of the values a variable acquires over its lifetime.
   */
  private def getHistogramInternal(token: Token, path: Path, variable: Variable): Future[Map[JValue, CountType]] = {
    if (variable.name.endsInInfiniteValueSpace) {    
      sys.error("Cannot obtain a histogram of a variable with a potentially infinite number of values.")
    }

    type R = (JValue, CountType)
    getVariableLength(token, path, variable).flatMap { 
      case 0 =>
        val extractor = extractValues[R](valuesKeyFilter(token, path, variable), variable_values.collection) _
        extractor((jvalue, count) => (jvalue, count)) map (_.toMap)

      case length =>
        Future((0 until length).map { index =>
          getHistogramInternal(token, path, Variable(variable.name \ JPathIndex(index)))
        }: _*).map { results =>
          results.foldLeft(Map.empty[JValue, CountType]) {
            case (all, cur) => all |+| cur
          }
        }
    }    
  }

  private def infiniteSeriesKey(token: Token, path: Path, hasValue: HasValue) = {
    JPath("." + seriesId) === Sig(token.sig, path.sig, hasValue.sig).hashSignature
  }

  private def valueSeriesKey(token: Token, path: Path, tagsSig: Sig, observation: JointObservation[HasValue]) = {
    JPath("." + seriesId) === Sig(token.sig, path.sig, tagsSig, observation.sig).hashSignature
  }

  private def variableSeriesKey(token: Token, path: Path, tagsSig: Sig, variable: Variable) = {
    JPath("." + seriesId) === Sig(token.sig, path.sig, tagsSig, variable.sig).hashSignature
  }

  private def extractChildren[T](filter: MongoFilter, collection: MongoCollection)(extractor: (JValue, CountType) => T): Future[List[T]] = {
    database {
      select(".child", ".count").from(collection).where(filter)
    } map {
      _.foldLeft(List.empty[T]) { 
        case (l, result) => 
          val child = (result \ "child")
          val count = (result \ "count").deserialize[CountType]
          extractor(child, count) :: l
      }
    }
  }

  private def extractValues[T](filter: MongoFilter, collection: MongoCollection)(extractor: (JValue, CountType) => T): Future[List[T]] = {
    database {
      selectOne(".values").from(collection).where(filter)
    } map { 
      case None => Nil

      case Some(result) =>
        (result \ "values").children.collect {
          case JField(name, count) =>
            val jvalue = JsonParser.parse(MongoEscaper.decode(name))

            extractor(jvalue, count.deserialize[CountType])
        }
    }
  }

  private def forTokenAndPath(token: Token, path: Path): MongoFilter = {
    (".accountTokenId" === token.accountTokenId) &
    (".path"           === path.toString)
  }

  private def forVariable(variable: Variable): MongoFilter = {
    ".variable" === variable.serialize
  }

  /*********************
   * UPDATE GENERATION *
   *********************/

  /** Creates a bunch of patches to keep track of parent/child path relationships.
   * E.g. if you send "/foo/bar/baz", it will keep track of the following:
   *
   * "/foo" has child "bar"
   * "/foo/bar" has child "baz"
   */
  private def addPathChildrenOfPath(token: Token, path: Path): MongoPatches = {
    val patches = path.parentChildRelations.foldLeft(MongoPatches.empty) { 
      case (patches, (parent, child)) =>
        patches + addChildOfPath(forTokenAndPath(token, parent), child.elements.last)
    }

    patches
  }

  /** Pushes the specified name onto a "." member of a document. This
   * function is used to keep track of the layout of the virtual file system.
   */
  private def addChildOfPath(filter: MongoFilter, child: String): (MongoFilter, MongoUpdate) = {
    ((filter & (".child" === child.serialize)) -> (".count" inc 1))
  }

  /** Creates patches to record variable observations.
   */
  private def variableValuesPatches(token: Token, path: Path, observations: Set[HasValue], count: CountType): MongoPatches = {
    observations.foldLeft(MongoPatches.empty) { 
      case (patches, HasValue(variable, value)) =>
        val predicateField = MongoEscaper.encode(renderNormalized(value.serialize))
        val valuesUpdate = (JPath(".values") \ JPathField(predicateField)) inc count

        patches + (valuesKeyFilter(token, path, variable) -> valuesUpdate)
    }
  }

  /** Creates patches to record variable observations.
   */
  private def variableChildrenPatches(token: Token, path: Path, observations: Set[HasChild], count: CountType): MongoPatches = {
    observations.foldLeft(MongoPatches.empty) { 
      case (patches, HasChild(variable, child)) =>

        val filterVariable = forTokenAndPath(token, path) & forVariable(variable)
        val predicateField = MongoEscaper.encode(renderNormalized(child.serialize))

        val valuesUpdate = (JPath(".values") \ JPathField(predicateField)) inc count

        patches + (filterVariable -> valuesUpdate)
    }
  }

  def docKeySig(storageKeys: List[StorageKeys]): Sig = {
    val keySigs = storageKeys.map {
      // this redundancy is necessary to get the correct implicits used for sig generation
      case NameSetKeys(docKey, _)   => docKey.sig
      case TimeRefKeys(docKey, _)   => docKey.sig
      case HierarchyKeys(docKey, _) => docKey.sig
    }

    keySigs.toSet.sig
  }

  /**
   * The first element of the resulting tuple is the key that observations correlated to the tags from which
   * the specified set of storage keys was derived will be stored against.
   * The second element of the resulting tuple is the "reference" signature used to relate the
   * observations to associated infinite values.
   */
  def dataKeySigs(storageKeys: List[StorageKeys]): (Sig, Sig) = {
    storageKeys.map {
      case NameSetKeys(_, dataKey)      => (None, dataKey.sig)
      case TimeRefKeys(docKey, dataKey) => (Some(dataKey.sig), Sig(docKey._1.sig, dataKey.sig))
      case HierarchyKeys(_, dataKey)    => (Some(dataKey.sig), dataKey.sig)
    }.foldLeft((Set.empty[Sig], Set.empty[Sig])) {
      case ((ks1, ks2), (k1, k2)) => (ks1 ++ k1, ks2 + k2)
    } mapElements (
      _.sig,
      _.sig
    )
  }
        
  private def variableValueSeriesPatches(token: Token, path: Path, finiteReport: Report[HasValue], infiniteObs: Set[HasValue], count: CountType): (MongoPatches, MongoPatches) = {
    finiteReport.storageKeysets.foldLeft((MongoPatches.empty, MongoPatches.empty)) {
      case ((finitePatches, infinitePatches), (storageKeys, finiteObservation)) => 

        // When we query for associated infinite values, we will use the queriable expansion (heap shaped) 
        // of the specified time series so here we need to construct a value series key that records where 
        // the observation was made(as described by the data keys of the storage keys), not where it is 
        // being stored. We will then construct an identical key when we query, and the fact that we have 
        // built aggregated documents will mean that we query for the minimal set of infinite value documents.
        val (dataKeySig, refSig) = dataKeySigs(storageKeys)
        val referenceKey = valueSeriesKey(token, path, refSig, finiteObservation)
        val docKey = valueSeriesKey(token, path, docKeySig(storageKeys), finiteObservation)

        Tuple2(
          finitePatches + (docKey -> ((CountsPath \ dataKeySig.hashSignature) inc count)),
          //build infinite patches by adding the finite key id to the list of locations that the infinite value
          //was observed in conjunction with.
          infiniteObs.foldLeft(infinitePatches) {
            case (patches, hasValue) => patches + (
              infiniteSeriesKey(token, path, hasValue) -> {
                (MongoUpdateBuilder(".ids")      push referenceKey.rhs) |+| 
                (MongoUpdateBuilder(".variable") set  hasValue.variable.serialize) |+| 
                (MongoUpdateBuilder(".value")    set  hasValue.value.serialize) |+| 
                (MongoUpdateBuilder(".count")    inc  count)
              }
            )
          }
        )
    }
  }

  private def variableSeriesPatches(token: Token, path: Path, report: Report[Observation], count: CountType): MongoPatches = {
    def countUpdate(sig: Sig): MongoUpdate = (DataPath \ sig.hashSignature \ "count") inc count

    def statsUpdate(variable: Variable, jvalue: JValue, sig: Sig): MongoUpdate = {
      import scala.math.BigInt._

      // build a patch including the count, sum, and sum of the squares of integral values
      val dataPath = DataPath \ sig.hashSignature
      val updates = List(
        Some(countUpdate(sig)),
        jvalue option {
          case JInt(i)    => (dataPath \ "sum") inc (count * i)
          case JDouble(i) => (dataPath \ "sum") inc (count * i)
          case JBool(i)   => (dataPath \ "sum") inc (count * (if (i) 1 else 0))
        },
        jvalue option {
          case JInt(i)    => (dataPath \ "sumsq") inc (count * (i * i))
          case JDouble(i) => (dataPath \ "sumsq") inc (count * (i * i))
        }, 
        jvalue option {
          case JString(s) if !variable.name.endsInInfiniteValueSpace => 
            (dataPath \ "values" \ MongoEscaper.encode(s)) inc count
        }
      )
      
      updates.flatten.foldLeft(MongoUpdate.Empty)(_ |+| _)
    }

    report.storageKeysets.foldLeft(MongoPatches.empty) {
      case (patches, (storageKeys, joint)) => 
        val (dataKeySig, _) = dataKeySigs(storageKeys)
        
        joint.obs.foldLeft(patches) { 
          case (patches, HasChild(Variable(vpath), child)) => 
            println(token, path, storageKeys, Variable(vpath \ child))
            val key = variableSeriesKey(token, path, docKeySig(storageKeys), Variable(vpath \ child))
            patches + (key -> countUpdate(dataKeySig))

          case (patches, HasValue(variable, jvalue)) =>             
            val key = variableSeriesKey(token, path, docKeySig(storageKeys), variable)
            patches + (key -> statsUpdate(variable, jvalue, dataKeySig))
        }
    }
  }

  def stop(): Future[Unit] =  for {
    _ <- variable_value_series.stage.flushAll
    _ <- variable_series.stage.flushAll
    _ <- variable_children.stage.flushAll
    _ <- variable_values.stage.flushAll
    _ <- path_children.stage.flushAll
  } yield ()
}

object AggregationEngine {
  type CountType             = Long
  type ResultSet[K <: JValue, V] = Seq[(K, V)]
  type IntersectionResult[T] = SortedMap[List[JValue], T]

  implicit def rsRich[K <: JValue, V: AbelianGroup](resultSet: ResultSet[K, V]): RichResultSet[K, V] = new RichResultSet(resultSet)
  class RichResultSet[K <: JValue, V: AbelianGroup](resultSet: ResultSet[K, V]) {
    def total: V = resultSet.map(_._2).asMA.sum
    def mapValues[X](f: V => X): ResultSet[K, X] = resultSet.map(f.second)
  }

  private val seriesId = "id"
  private val valuesId = "id"

  private val DataPath = JPath(".data")
  private val CountsPath = JPath(".counts")

  val timeSeriesEncoding  = TimeSeriesEncoding.Default
  val timeGranularity     = timeSeriesEncoding.grouping.keys.min
  implicit val SigHashFunction: HashFunction = Sha1HashFunction

  private val CollectionIndices = Map(
    "variable_series" -> Map(
      "var_series_id" -> (List(seriesId), true)
    ),
    "variable_value_series" -> Map(
      "var_val_series_id" -> (List(seriesId), true)
    ),
    "variable_values" -> Map(
      "var_val_id" -> (List(valuesId), true)
    ),
    "variable_values_infinite" -> Map(
      "var_val_inf_id" -> (List(valuesId, "value"), true),
      "var_val_inf_keyMatch" -> (List("ids"), false)
    ),
    "variable_children" -> Map(
      "variable_query" -> (List("path", "accountTokenId", "variable"), false)
    ),
    "path_children" -> Map(
      "path_query" -> (List("path", "accountTokenId"), false),
      "path_child_query" -> (List("path", "accountTokenId", "child"), false)
    )
  )

  private def createIndices(database: Database) = {
    val futures = for ((collection, indices) <- CollectionIndices; 
                       (indexName, (fields, unique)) <- indices) yield {
      database {
        if (unique) ensureUniqueIndex(indexName + "_index").on(fields.map(JPath(_)): _*).in(collection)
        else ensureIndex(indexName + "_index").on(fields.map(JPath(_)): _*).in(collection)
      }.toUnit
    }

    Future(futures.toSeq: _*)
  }

  val ListJValueOrdering: Ordering[List[JValue]] = new Ordering[List[JValue]] {
    import blueeyes.json.xschema.DefaultOrderings.JValueOrdering

    def compare(l1: List[JValue], l2: List[JValue]): Int = {
      (l1.zip(l2).map {
        case (v1, v2) => JValueOrdering.compare(v1, v2)
      }).dropWhile(_ == 0).headOption match {
        case None => l1.length compare l2.length
        
        case Some(c) => c
      }
    }
  }

  def apply(config: ConfigMap, logger: Logger, database: Database): Future[AggregationEngine] = {
    createIndices(database).map(_ => new AggregationEngine(config, logger, database))
  }

  def forConsole(config: ConfigMap, logger: Logger, database: Database) = {
    new AggregationEngine(config, logger, database)
  }

  def intersectionOrder[T <% Ordered[T]](histograms: List[(SortOrder, Map[JValue, T])]): scala.math.Ordering[List[JValue]] = {
    new scala.math.Ordering[List[JValue]] {
      override def compare(l1: List[JValue], l2: List[JValue]) = {
        val valuesOrder = (l1 zip l2).zipWithIndex.foldLeft(0) {
          case (0, ((v1, v2), i)) => 
            val (sortOrder, histogram) = histograms(i)  
            val valueOrder = histogram(v1) compare histogram(v2)
            sortOrder match {
              case SortOrder.Ascending  => -valueOrder
              case SortOrder.Descending => valueOrder
            }
           
          case (x, _) => x
        }

        if (valuesOrder == 0) ListJValueOrdering.compare(l1, l2) else valuesOrder
      }
    }   
  }
}<|MERGE_RESOLUTION|>--- conflicted
+++ resolved
@@ -294,25 +294,6 @@
 
   private def internalSearchSeries[T: AbelianGroup : Extractor](tagTerms: Seq[TagTerm], filter: Sig => MongoFilter, dataPath: JPath, collection: MongoCollection): Future[ResultSet[JObject, T]] = {
 
-<<<<<<< HEAD
-    val interval = Interval(start, end, granularity)
-    
-    Future {
-      interval.mapBatchPeriods(timeSeriesEncoding.grouping(granularity), f)
-      .map(filter => database(selectOne(dataPath).from(collection).where(filter)))
-      .toSeq: _*
-    } map {
-      _.flatten
-       .foldLeft(TimeSeries.empty[T](granularity)) {
-         (series, result) => 
-         (result(dataPath) -->? classOf[JObject]) map { jobj => 
-           series + interval.deserializeTimeSeries[T](jobj)
-         } getOrElse {
-           series
-         }
-       }
-       .fillGaps(start, end)
-=======
     val toQuery = tagTerms.map(_.storageKeys).sequence.map {
       v => Tuple2(
         v.map(_._1).toSet.sig,
@@ -330,7 +311,6 @@
       }.toSeq: _*
     ) map {
       _.flatten
->>>>>>> aca3255d
     }
   }
 
