package com.reportgrid
package analytics

import blueeyes._
import blueeyes.core.data._
import blueeyes.core.http._
import blueeyes.core.http.HttpStatusCodes._
import blueeyes.core.service.test.BlueEyesServiceSpecification
import blueeyes.concurrent.Future
import blueeyes.concurrent.test._
import blueeyes.json._
import blueeyes.json.JsonAST._
import blueeyes.json.JsonDSL._
import blueeyes.json.xschema.JodaSerializationImplicits._
import blueeyes.json.xschema.DefaultSerialization._
import blueeyes.json.JPathImplicits._
import blueeyes.persistence.mongo.{Mongo, RealMongo, MockMongo, MongoCollection, Database}
import blueeyes.util.metrics.Duration._
import blueeyes.util.Clock
import MimeTypes._

import org.joda.time._
import net.lag.configgy.ConfigMap

import org.specs2.mutable.Specification
import org.specs2.specification.{Outside, Scope}
import org.scalacheck.Gen._
import scalaz.Success
import scalaz.Scalaz._


import Periodicity._
import AggregationEngine.ResultSet
import persistence.MongoSupport._
import com.reportgrid.api._
import com.reportgrid.api.blueeyes.ReportGrid
import com.reportgrid.ct._
import com.reportgrid.ct.Mult._
import com.reportgrid.ct.Mult.MDouble._
import service._

import BijectionsChunkJson._
import BijectionsChunkString._
import BijectionsChunkFutureJson._

import rosetta.json.blueeyes._

case class PastClock(duration: Duration) extends Clock {
  def now() = new DateTime().minus(duration)
  def instant() = now().toInstant
  def nanoTime = sys.error("nanotime not available in the past")
}

trait TestTokens {
  val TestToken = Token(
    tokenId        = "C7A18C95-3619-415B-A89B-4CE47693E4CC",
    parentTokenId  = Some(Token.Root.tokenId),
    accountTokenId = "C7A18C95-3619-415B-A89B-4CE47693E4CC",
    path           = "unittest",
    permissions    = Permissions(true, true, true, true),
    expires        = Token.Never,
    limits         = Limits(order = 2, depth = 5, limit = 20, tags = 2, rollup = 2)
  )
}

trait TestAnalyticsService extends BlueEyesServiceSpecification with AnalyticsService with LocalMongo with TestTokens {
  val TrackingToken = TestToken.issue(relativePath = "storage", limits = Limits(order = 1, depth = 2, limit = 5, tags = 1, rollup = 10))

  def tokenManager(database: Database, tokensCollection: MongoCollection, deletedTokensCollection: MongoCollection): Future[TokenManager] = {
    TokenManager(database, tokensCollection, deletedTokensCollection) deliverTo {
      tokenManager => {
        tokenManager.tokenCache.put(TestToken.tokenId, TestToken)
        tokenManager.tokenCache.put(TrackingToken.tokenId, TrackingToken)
      }
    }
  }

  val requestLoggingData = """
    requestLog {
      enabled = true
      fields = "time cs-method cs-uri sc-status cs-content"
    }
  """

  override val clock = Clock.System

  override val configuration = "services{analytics{v1{" + requestLoggingData + mongoConfigFileData + "}}}"

  override def mongoFactory(config: ConfigMap): Mongo = new RealMongo(config)
  //override def mongoFactory(config: ConfigMap): Mongo = new MockMongo()

  def auditClient(config: ConfigMap) = external.NoopTrackingClient
  def jessup(configMap: ConfigMap) = external.Jessup.Noop

<<<<<<< HEAD
  def tokenManager(database: Database, tokensCollection: MongoCollection, deletedTokensCollection: MongoCollection): TokenManager = {
    val mgr = new TokenManager(database, tokensCollection, deletedTokensCollection) 
    mgr.tokenCache.put(TestToken.tokenId, TestToken)
    mgr
=======
  def storageReporting(config: ConfigMap) = {

    val testServer = Server("/")

    val testHttpClient = new HttpClient[String] {
      def request(method: String, url: String, content: Option[String], headers: Map[String, String] = Map.empty[String, String]): String = {
        val httpMethods = HttpMethods.parseHttpMethods(method)
        val httpMethod = httpMethods match {
          case m :: Nil => m
          case _        => error("Only one http method expected")
        }
        val chunkContent = content.map(StringToChunk(_))
        val futureResult = service.apply(HttpRequest(httpMethod, url, Map(), headers, chunkContent))
        val result = FutureUtils.get(futureResult)
        result.content.map(ChunkToString).getOrElse("")
      }
    }

    val clientConfig = new ReportGridConfig(
      TrackingToken.tokenId,
      testServer,
      testHttpClient
    )
    val testClient = new ReportGridClient(clientConfig)

    new ReportGridStorageReporting(TrackingToken.tokenId, testClient) 
>>>>>>> 2aa3d47f
  }


  lazy val jsonTestService = service.contentType[JValue](application/(MimeTypes.json)).
                                     query("tokenId", TestToken.tokenId)

  override implicit val defaultFutureTimeouts: FutureTimeouts = FutureTimeouts(20, toDuration(1000L).milliseconds)
  val shortFutureTimeouts = FutureTimeouts(5, toDuration(50L).milliseconds)
}

class AnalyticsServiceSpec extends TestAnalyticsService with ArbitraryEvent with FutureMatchers {
  override val genTimeClock = clock 

  object sampleData extends Outside[List[Event]] with Scope {
    val outside = containerOfN[List, Event](10, fullEventGen).sample.get ->- {
      _.foreach(event => jsonTestService.post[JValue]("/vfs/test")(event.message))
    }
  }

  "Analytics Service" should {
    "create child tokens without a trailing slash" in {
        val newToken = TestToken.issue(permissions = Permissions(read = true, write = true, share = false, explore = false))
        jsonTestService.post[JValue]("/tokens")(newToken.serialize) must whenDelivered {
          beLike {
            case HttpResponse(HttpStatus(status, _), _, Some(JString(tokenId)), _) => 
              (status must_== HttpStatusCodes.OK) and 
              (tokenId.length must_== TestToken.tokenId.length) and
              (jsonTestService.get[JValue]("/tokens") must whenDelivered[HttpResponse[JValue]]({
                beLike {
                  case HttpResponse(status, _, Some(JArray(tokenIds)), _) => 
                    (tokenIds must contain(JString(tokenId))) and 
                    (jsonTestService.get[JValue]("/tokens/" + tokenId) must whenDelivered[HttpResponse[JValue]]({
                      beLike[HttpResponse[JValue]] {
                        case HttpResponse(status, _, Some(jtoken), _) => 
                          jtoken.validated[Token] must beLike {
                            case Success(token) => 
                              (token.permissions.read must beTrue) and 
                              (token.permissions.share must beFalse) and
                              (token.tokenId must_== tokenId)
                          }
                      }
                    })(shortFutureTimeouts))
                }
              })(shortFutureTimeouts))
          }
        }
    }

    "create child tokens with a trailing slash" in {
      val newToken = TestToken.issue(permissions = Permissions(read = true, write = true, share = false, explore = false))
      jsonTestService.post[JValue]("/tokens/")(newToken.serialize) must whenDelivered {
        beLike {
          case HttpResponse(HttpStatus(status, _), _, Some(JString(tokenId)), _) => 
            (status must_== HttpStatusCodes.OK) and 
            (tokenId.length must_== TestToken.tokenId.length) and
            (jsonTestService.get[JValue]("/tokens/") must whenDelivered {
              beLike {
                case HttpResponse(status, _, Some(JArray(tokenIds)), _) => tokenIds must contain(JString(tokenId))
              }
            })
        }
      }
    }

    "mark removed tokens as deleted" in {
      val newToken = TestToken.issue(permissions = Permissions(read = true, write = true, share = false, explore = false))
      val insert = jsonTestService.post[JValue]("/tokens/")(newToken.serialize)
      
      insert flatMap {
        case HttpResponse(HttpStatus(HttpStatusCodes.OK, _), _, Some(JString(tokenId)), _) => 
          for {
            HttpResponse(HttpStatus(HttpStatusCodes.OK, _), _, _, _) <- jsonTestService.delete[JValue]("/tokens/" + tokenId) 
            HttpResponse(HttpStatus(HttpStatusCodes.OK, _), _, Some(JArray(tokenIds)), _) <- jsonTestService.get[JValue]("/tokens/")
          } yield {
            tokenIds.contains(JString(tokenId))
          }

        case other => sys.error("Token insert failed: " + other)
      } must whenDelivered {
        beFalse
      }
    }

    "return a sensible result when deleting a non-existent token" in {
      val newToken = TestToken.issue(permissions = Permissions(read = true, write = true, share = false, explore = false))

      jsonTestService.delete[JValue]("/tokens/" + newToken.tokenId) must whenDelivered {
        beLike {
          case HttpResponse(HttpStatus(code, message), _, result, _) => code must_== HttpStatusCodes.BadRequest
        }
      }
    }

    "explore variables" in sampleData { sampleEvents =>
      val expectedChildren = sampleEvents.foldLeft(Map.empty[String, Set[String]]) {
        case (m, Event(eventName, EventData(JObject(fields)), _)) => 
          val properties = fields.map("." + _.name)
          m + (eventName -> (m.getOrElse(eventName, Set.empty[String]) ++ properties))
      }

      expectedChildren forall { 
        case (eventName, children) => 
          (jsonTestService.get[JValue]("/vfs/test/." + eventName)) must whenDelivered {
             beLike {
              case HttpResponse(HttpStatus(status, _), _, Some(result), _) => 
                (status must_== HttpStatusCodes.OK) and
                (result.deserialize[List[String]] must haveTheSameElementsAs(children))
            }
          } 
      }
    }

    "count events by post" in sampleData { sampleEvents =>
      val queryTerms = JObject(JField("location", "usa") :: Nil)

      val counts = sampleEvents.foldLeft(Map.empty[String, Int]) { case (m, Event(name, _, _)) => m + (name -> (m.getOrElse(name, 0) + 1)) }
      counts forall {
        case (name, count) => 
          (jsonTestService.post[JValue]("/vfs/test/."+name+"/count")(queryTerms)) must whenDelivered {
            beLike {
              case HttpResponse(status, _, Some(result), _) => result.deserialize[Long] must_== count
            }
          } 
      }
    }

    "count events by get" in sampleData { sampleEvents =>
      val counts = sampleEvents.foldLeft(Map.empty[String, Int]) { case (m, Event(name, _, _)) => m + (name -> (m.getOrElse(name, 0) + 1)) }
      counts forall {
        case (name, count) => 
          jsonTestService.get[JValue]("/vfs/test/."+name+"/count?location=usa") must whenDelivered {
            beLike {
              case HttpResponse(status, _, Some(result), _) => result.deserialize[Long] must_== count
            }
          } 
      }
    }

    "not roll up by default" in {
      jsonTestService.get[JValue]("/vfs/.tweeted/count?location=usa") must whenDelivered {
        beLike {
          case HttpResponse(status, _, Some(result), _) => result.deserialize[Long] must_== 0l
        }
      } 
    }

    "return variable series means" in sampleData { sampleEvents =>
      val (events, minDate, maxDate) = timeSlice(sampleEvents, Hour)
      val expected = expectedMeans(events, "recipientCount", keysf(Hour))

      val queryTerms = JObject(
        JField("start", minDate.getMillis) ::
        JField("end", maxDate.getMillis) ::
        JField("location", "usa") :: Nil
      )

      (jsonTestService.post[JValue]("/vfs/test/.tweeted.recipientCount/series/hour/means")(queryTerms)) must whenDelivered {
        beLike {
          case HttpResponse(status, _, Some(contents), _) => 
            val resultData = (contents: @unchecked) match {
              case JArray(values) => values.collect { 
                case JArray(List(JObject(List(JField("timestamp", k), JField("location", k2))), JDouble(v))) => 
                  (List(k.deserialize[Instant].toString, k2.deserialize[String]), v)
              }
            }

            resultData.toMap must haveTheSameElementsAs(expected("tweeted"))
        }
      } 
    }

    "return variable value series counts" in sampleData { sampleEvents =>
      val granularity = Hour
      val (events, minDate, maxDate) = timeSlice(sampleEvents, granularity)
      val expectedTotals = valueCounts(events) 

      val queryTerms = JObject(
        JField("start", minDate.getMillis) ::
        JField("end", maxDate.getMillis) ::
        JField("location", "usa") :: Nil
      )

      forallWhen(expectedTotals) {
        case ((jpath, value), count) if jpath.nodes.last == JPathField("gender") && !jpath.endsInInfiniteValueSpace =>
          val vtext = compact(render(value))
          val servicePath = "/vfs/test/"+jpath+"/values/"+vtext+"/series/hour"
          (jsonTestService.post[JValue](servicePath)(queryTerms)) must whenDelivered {
            beLike {
              case HttpResponse(status, _, Some(JArray(values)), _) => (values must not be empty) //and (series must_== expected)
            }
          }
      }
    }

    "group variable value series counts" in (sampleData { sampleEvents =>
      val granularity = Hour
      val (events, minDate, maxDate) = timeSlice(sampleEvents, granularity)
      val expectedTotals = valueCounts(events) 

      val queryTerms = JObject(
        JField("start", minDate.getMillis) ::
        JField("end", maxDate.getMillis) ::
        JField("location", "usa") :: Nil
      )

      forallWhen(expectedTotals) {
        case ((jpath, value), count) if jpath.nodes.last == JPathField("gender") && !jpath.endsInInfiniteValueSpace =>
          val vtext = compact(render(value))
          val servicePath = "/vfs/test/"+jpath+"/values/"+vtext+"/series/hour?groupBy=day"
          (jsonTestService.post[JValue](servicePath)(queryTerms)) must whenDelivered {
            beLike {
              case HttpResponse(status, _, Some(JArray(values)), _) => (values must not be empty) //and (series must_== expected)
            }
          }
      }
    })//.pendingUntilFixed

    "grouping in intersection queries" >> {
      "timezone shifting must not discard data" in (sampleData { sampleEvents =>
        val granularity = Hour
        val (events, minDate, maxDate) = timeSlice(sampleEvents, granularity)

        val servicePath1 = "/intersect?start=" + minDate.getMillis + "&end=" + maxDate.getMillis + "&timeZone=-5.0&groupBy=week"
        val servicePath2 = "/intersect?start=" + minDate.getMillis + "&end=" + maxDate.getMillis + "&timeZone=-4.0&groupBy=week"
        val queryTerms = JsonParser.parse(
          """{
            "select":"series/hour",
            "from":"/test/",
            "properties":[{"property":".tweeted.recipientCount","limit":10,"order":"descending"}]
          }"""
        )

        val q1Results = jsonTestService.post[JValue](servicePath1)(queryTerms) 
        val q2Results = jsonTestService.post[JValue](servicePath2)(queryTerms) 

        (q1Results zip q2Results) must whenDelivered {
          beLike { 
            case (r1, r2) => 
              r2.content must be_!=(r1.content)
          }
        }
      })//.pendingUntilFixed
    }
  }
}

class RootTrackingAnalyticsServiceSpec extends TestAnalyticsService with ArbitraryEvent with FutureMatchers {
  override val genTimeClock = clock 

  object sampleData extends Outside[List[Event]] with Scope {
    def outside = containerOfN[List, Event](10, fullEventGen).sample.get ->- {
      _.foreach(event => jsonTestService.post[JValue]("/vfs/")(event.message))
    }
  }

  "When writing to the service root" should {
    "count events by get" in sampleData { sampleEvents =>
      lazy val tweetedCount = sampleEvents.count {
        case Event("tweeted", _, _) => true
        case _ => false
      }

      jsonTestService.get[JValue]("/vfs/.tweeted/count?location=usa") must whenDelivered {
        beLike {
          case HttpResponse(status, _, Some(result), _) => result.deserialize[Long] must_== tweetedCount
        }
      } 
    }

    "retrieve path children at the root" in {
      jsonTestService.get[JValue]("/vfs/?location=usa") must whenDelivered {
        beLike {
          case HttpResponse(status, _, Some(JArray(elements)), _) => (elements collect { case JString(s) => s }) must contain(".tweeted")
        }
      } 
    }

    "retrieve property children at the root" in {
      jsonTestService.get[JValue]("/vfs/.tweeted?location=usa") must whenDelivered {
        beLike {
          case HttpResponse(status, _, Some(JArray(elements)), _) => (elements collect { case JString(s) => s }) must contain(".twitterClient")
        }
      } 
    }
  }
}

class SingleTokenPathAnalyticsServiceSpec extends TestAnalyticsService with ArbitraryEvent with FutureMatchers {
  override val genTimeClock = clock 

  object sampleData extends Outside[List[Event]] with Scope {
    def outside = containerOfN[List, Event](10, fullEventGen).sample.get ->- {
      _.foreach(event => jsonTestService.post[JValue]("/vfs/t")(event.message))
    }
  }

  "When writing to the a single token path" should {
    "count events by get" in sampleData { sampleEvents =>
      lazy val tweetedCount = sampleEvents.count {
        case Event("tweeted", _, _) => true
        case _ => false
      }

      jsonTestService.get[JValue]("/vfs/t/.tweeted/count?location=usa") must whenDelivered {
        beLike {
          case HttpResponse(status, _, Some(result), _) => result.deserialize[Long] must_== tweetedCount
        }
      } 
    }

    "retrieve path children" in {
      jsonTestService.get[JValue]("/vfs/t?location=usa") must whenDelivered {
        beLike {
          case HttpResponse(status, _, Some(JArray(elements)), _) => (elements collect { case JString(s) => s }) must contain(".tweeted")
        }
      } 
    }

    "retrieve property children" in {
      jsonTestService.get[JValue]("/vfs/t/.tweeted?location=usa") must whenDelivered {
        beLike {
          case HttpResponse(status, _, Some(JArray(elements)), _) => (elements collect { case JString(s) => s }) must contain(".twitterClient")
        }
      } 
    }
  }
}

class RollupAnalyticsServiceSpec extends TestAnalyticsService with ArbitraryEvent with FutureMatchers {
  override val genTimeClock = clock 

  object sampleData extends Outside[List[Event]] with Scope {
    def outside = containerOfN[List, Event](10, fullEventGen).sample.get ->- {
      _.foreach(event => jsonTestService.query("rollup", "2").post[JValue]("/vfs/test")(event.message))
    }
  }

  "Analytics Service" should {
    "roll up data to parent paths" in sampleData { sampleEvents =>
      lazy val tweetedCount = sampleEvents.count {
        case Event("tweeted", _, _) => true
        case _ => false
      }

      jsonTestService.get[JValue]("/vfs/.tweeted/count?location=usa") must whenDelivered {
        beLike {
          case HttpResponse(status, _, Some(result), _) => result.deserialize[Long] must_== tweetedCount
        }
      }
    }
  }
}

class UnicodeAnalyticsServiceSpec extends TestAnalyticsService with ArbitraryEvent with FutureMatchers {
  override val genTimeClock = clock 

  implicit object JsonStringBijection extends Bijection[String, JValue] {  
    def apply(s: String): JValue   = JsonParser.parse(s)
    def unapply(t: JValue): String = compact(render(t))
  }

  "Analytics Service" should {
    "accept events containing unicode" in {
      val eventData = """
        {"case":{"sourceType":2,"os":"Win","browser":"MSIE9","fullUrl":"usbeds.com/Brand/Simmons%C2%AE/Beautyrest%C2%AE_Classic%E2%84%A2.aspx","entryUrl":"usbeds.com/Products/Simmons®_Beautyrest®_Classic™_Mercer_Park™_Plush_Pillow_Top_","referrerUrl":"google.com","agentName":"Jason","agentId":"jbircann@olejo.com","chatDuration":473,"chatResponseTime":0,"chatResponded":true,"#location":{"country":"United States","region":"United States/IL","city":"United States/IL/Deerfield"},"searchKeyword":{},"#timestamp":""" + clock.instant().getMillis.toString + """}}
      """

      jsonTestService.query("rollup", "0").post[String]("/vfs/test")(eventData) must whenDelivered {
        beLike {
          case HttpResponse(HttpStatus(status, _), _, _, _) => 
            (status must_== HttpStatusCodes.OK) and
            (jsonTestService.get[JValue]("/vfs/test/.case.os/count?location=United%20States") must whenDelivered {
              beLike {
                case HttpResponse(HttpStatus(HttpStatusCodes.OK, _), _, Some(result), _) => result.deserialize[Long] must_== 1
              }
            }) 
        }
      }
    }
  }
}

class ArchivalAnalyticsServiceSpec extends TestAnalyticsService with ArbitraryEvent with FutureMatchers {
  override val genTimeClock = PastClock(Days.TWO.toStandardDuration)

  object sampleData extends Outside[List[Event]] with Scope {
    def outside = containerOfN[List, Event](10, fullEventGen).sample.get ->- {
      _.foreach(event => jsonTestService.post[JValue]("/vfs/test")(event.message))
    }
  }

  "Analytics Service" should {
    "store events in the events database, but not in the index." in sampleData { sampleEvents =>
      val (beforeCutoff, afterCutoff) = sampleEvents.partition(_.timestamp.exists(_ <= clock.now.minusDays(1)))

      lazy val tweetedCount = afterCutoff.count {
        case Event("tweeted", _, _) => true
        case _ => false
      }

      (beforeCutoff must not be empty) and 
      (afterCutoff must not be empty) and 
      (jsonTestService.get[JValue]("/vfs/test/.tweeted/count?location=usa") must whenDelivered {
        beLike {
          case HttpResponse(status, _, Some(result), _) => result.deserialize[Long] must_== tweetedCount
        }
      }) 
    }
  }
}

class StorageReportingAnalyticsServiceSpec extends TestAnalyticsService with ArbitraryEvent with FutureMatchers {

  override val genTimeClock = Clock.System

  val testStart = genTimeClock.now
  
  lazy val trackingTestService = service.contentType[JValue](application/(MimeTypes.json)).
                                     query("tokenId", TrackingToken.tokenId)
  
  val testValues = 1.until(9).map("val" + _)

  val testData = testValues.map(v => Event("track", EventData(JObject(List(JField("prop", v)))), List[Tag]())).toList

  object simpleSampleData extends Outside[Event] with Scope {
    def outside = testData(0) ->- { e: Event =>
      jsonTestService.post[JValue]("/vfs/test")(e.message)
    }
  }
 

  object sampleData extends Outside[List[Event]] with Scope {
    def outside = testData.slice(1, testData.length) ->- {
      _.foreach(event => jsonTestService.post[JValue]("/vfs/test")(event.message))
    }
  }
 
  def histogramTotal(jval: JValue): Long = {
    val outer = jval.asInstanceOf[JArray]
    outer.values.foldLeft(0: Long){ (sum, e) => {
      sum + (e match {
        case value :: count :: Nil => value.asInstanceOf[BigInt].toLong * count.asInstanceOf[BigInt].toLong
        case _                      => {
          error("Invalid histogram result")
        }
      })
    }}
  }

  "Storage report" should {
    "a single track should produce a single count" in simpleSampleData { sampleEvent =>
      (jsonTestService.get[JValue]("/vfs/test/.track/count") must whenDelivered {
        beLike {
          case HttpResponse(HttpStatus(HttpStatusCodes.OK, _), _, Some(result), _) => result.deserialize[Long] must_== 1
        }
      }) and {
        trackingTestService.get[JValue]("/vfs/unittest/.stored/count") must whenDelivered {
          beLike {
            case HttpResponse(HttpStatus(HttpStatusCodes.OK, _), _, Some(result), _) => result.deserialize[Long] must_== 1
          }
        }
      } and {
        trackingTestService.get[JValue]("/vfs/unittest/.stored.count/histogram") must whenDelivered {
          beLike {
            case HttpResponse(HttpStatus(HttpStatusCodes.OK, _), _, Some(result), _) => {
              histogramTotal(result) must_== 1
            }
          }
        }
      }
    }
    "multiple tracks should create a matching number of counts" in sampleData { sampleEvents =>
      (jsonTestService.get[JValue]("/vfs/test/.track/count") must whenDelivered {
        beLike {
          case HttpResponse(HttpStatus(HttpStatusCodes.OK, _), _, Some(result), _) => result.deserialize[Long] must_== testData.length
        }
      }) and {
        trackingTestService.get[JValue]("/vfs/unittest/.stored/count") must whenDelivered {
          beLike {
            case HttpResponse(HttpStatus(HttpStatusCodes.OK, _), _, Some(result), _) => {
              result.deserialize[Int] must be_>(0) and be_<=(testData.length)
            }
          }
        }
      } and {
        trackingTestService.get[JValue]("/vfs/unittest/.stored.count/histogram") must whenDelivered {
          beLike {
            case HttpResponse(HttpStatus(HttpStatusCodes.OK, _), _, Some(result), _) => {
              histogramTotal(result) must_== testData.length 
            }
          }
        }
      }
    }

    def timeBoundedUsageSums(tokenId: String, path: String, start: DateMidnight, end: DateMidnight): Future[HttpResponse[JValue]] = {
      val client = service.contentType[JValue](application/(MimeTypes.json))
                                     .query("tokenId", tokenId)
                                     .query("start", start.getMillis.toString)
                                     .query("end", end.getMillis.toString)
   
      client.get[JValue]("/vfs/" + path + "/series/day/sums")
    }

    def reduceUsageSums(jval: JValue): Long = {
      println(jval)
      jval match {
        case JArray(Nil) => 0l
        case JArray(l)   => l.map {
          case JArray(ts :: JDouble(c) :: Nil ) => c.toLong
          case JArray(ts :: v :: Nil)         => 0l
          case _                              => sys.error("Unexpected series result format")
        }.reduce(_ + _)
        case _           => sys.error("Error parsing usage count.")
      }
    }

    "time bounded histogram includes expected counts" in { 
      val today = new DateTime(DateTimeZone.UTC).toDateMidnight

      timeBoundedUsageSums(TrackingToken.tokenId, "unittest/.stored.count", 
                           today, today.plusDays(1)) must whenDelivered {
        beLike {
          case HttpResponse(HttpStatus(HttpStatusCodes.OK, _), _, Some(result), _) => {
            reduceUsageSums(result) must_== 8
          }
        }
      }
    }
    "time bounded histogram excludes expected counts" in { 
      val today = new DateTime(DateTimeZone.UTC).toDateMidnight

      timeBoundedUsageSums(TrackingToken.tokenId, "unittest/.stored.count", 
                           today.minusDays(1), today) must whenDelivered {
        beLike {
          case HttpResponse(HttpStatus(HttpStatusCodes.OK, _), _, Some(result), _) => {
            reduceUsageSums(result) must_== 0
          }
        }
      }
    }
  }
}<|MERGE_RESOLUTION|>--- conflicted
+++ resolved
@@ -66,15 +66,6 @@
 trait TestAnalyticsService extends BlueEyesServiceSpecification with AnalyticsService with LocalMongo with TestTokens {
   val TrackingToken = TestToken.issue(relativePath = "storage", limits = Limits(order = 1, depth = 2, limit = 5, tags = 1, rollup = 10))
 
-  def tokenManager(database: Database, tokensCollection: MongoCollection, deletedTokensCollection: MongoCollection): Future[TokenManager] = {
-    TokenManager(database, tokensCollection, deletedTokensCollection) deliverTo {
-      tokenManager => {
-        tokenManager.tokenCache.put(TestToken.tokenId, TestToken)
-        tokenManager.tokenCache.put(TrackingToken.tokenId, TrackingToken)
-      }
-    }
-  }
-
   val requestLoggingData = """
     requestLog {
       enabled = true
@@ -92,14 +83,14 @@
   def auditClient(config: ConfigMap) = external.NoopTrackingClient
   def jessup(configMap: ConfigMap) = external.Jessup.Noop
 
-<<<<<<< HEAD
   def tokenManager(database: Database, tokensCollection: MongoCollection, deletedTokensCollection: MongoCollection): TokenManager = {
     val mgr = new TokenManager(database, tokensCollection, deletedTokensCollection) 
     mgr.tokenCache.put(TestToken.tokenId, TestToken)
+    mgr.tokenCache.put(TrackingToken.tokenId, TrackingToken)
     mgr
-=======
+  }
+
   def storageReporting(config: ConfigMap) = {
-
     val testServer = Server("/")
 
     val testHttpClient = new HttpClient[String] {
@@ -110,9 +101,10 @@
           case _        => error("Only one http method expected")
         }
         val chunkContent = content.map(StringToChunk(_))
-        val futureResult = service.apply(HttpRequest(httpMethod, url, Map(), headers, chunkContent))
-        val result = FutureUtils.get(futureResult)
-        result.content.map(ChunkToString).getOrElse("")
+        val latch = new java.util.concurrent.CountDownLatch(1)
+        val result = service.apply(HttpRequest(httpMethod, url, Map(), headers, chunkContent)).deliverTo(_ => latch.countDown())
+        latch.await()
+        result.value.flatMap(_.content.map(ChunkToString)).getOrElse("")
       }
     }
 
@@ -124,7 +116,6 @@
     val testClient = new ReportGridClient(clientConfig)
 
     new ReportGridStorageReporting(TrackingToken.tokenId, testClient) 
->>>>>>> 2aa3d47f
   }
 
 
@@ -630,7 +621,6 @@
     }
 
     def reduceUsageSums(jval: JValue): Long = {
-      println(jval)
       jval match {
         case JArray(Nil) => 0l
         case JArray(l)   => l.map {
