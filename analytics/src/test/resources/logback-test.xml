--- conflicted
+++ resolved
@@ -14,12 +14,7 @@
     </encoder>
   </appender>
 
-<<<<<<< HEAD
-  <root level="info">
-    <appender-ref ref="STDOUT" />
-=======
   <root level="debug">
     <appender-ref ref="FILE" />
->>>>>>> d8833b42
   </root>
 </configuration>